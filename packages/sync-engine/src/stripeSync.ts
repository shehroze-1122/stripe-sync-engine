--- conflicted
+++ resolved
@@ -23,12 +23,9 @@
   Sync,
   SyncBackfill,
   SyncBackfillParams,
-<<<<<<< HEAD
   SyncEntitlementsParams,
   SyncFeaturesParams,
-=======
   type RevalidateEntity,
->>>>>>> 7f448ed2
 } from './types'
 import { earlyFraudWarningSchema } from './schemas/early_fraud_warning'
 import { reviewSchema } from './schemas/review'
@@ -509,7 +506,7 @@
           .object as Stripe.Entitlements.ActiveEntitlementSummary
         let entitlements = activeEntitlementSummary.entitlements
 
-        if (this.config.revalidateEntityViaStripeApi) {
+        if (this.config.revalidateObjectsViaStripeApi?.includes('entitlements')) {
           // eslint-disable-next-line @typescript-eslint/no-unused-vars
           const { lastResponse, ...rest } = await this.stripe.entitlements.activeEntitlements.list({
             customer: activeEntitlementSummary.customer,
@@ -602,17 +599,14 @@
       return this.stripe.reviews.retrieve(stripeId).then((it) => this.upsertReviews([it]))
     } else if (stripeId.startsWith('re_')) {
       return this.stripe.refunds.retrieve(stripeId).then((it) => this.upsertRefunds([it]))
-<<<<<<< HEAD
     } else if (stripeId.startsWith('feat_')) {
       return this.stripe.entitlements.features
         .retrieve(stripeId)
         .then((it) => this.upsertFeatures([it]))
-=======
     } else if (stripeId.startsWith('cs_')) {
       return this.stripe.checkout.sessions
         .retrieve(stripeId)
         .then((it) => this.upsertCheckoutSessions([it]))
->>>>>>> 7f448ed2
     }
   }
 
@@ -948,7 +942,6 @@
     )
   }
 
-<<<<<<< HEAD
   async syncFeatures(syncParams?: SyncFeaturesParams): Promise<Sync> {
     this.config.logger?.info('Syncing features')
     const params: Stripe.Entitlements.FeatureListParams = { limit: 100, ...syncParams?.pagination }
@@ -968,7 +961,9 @@
     return this.fetchAndUpsert(
       () => this.stripe.entitlements.activeEntitlements.list(params),
       (entitlements) => this.upsertActiveEntitlements(customerId, entitlements)
-=======
+    )
+  }
+
   async syncCheckoutSessions(syncParams?: SyncBackfillParams): Promise<Sync> {
     this.config.logger?.info('Syncing checkout sessions')
 
@@ -980,7 +975,6 @@
     return this.fetchAndUpsert(
       () => this.stripe.checkout.sessions.list(params),
       (items) => this.upsertCheckoutSessions(items, syncParams?.backfillRelatedEntities)
->>>>>>> 7f448ed2
     )
   }
 
