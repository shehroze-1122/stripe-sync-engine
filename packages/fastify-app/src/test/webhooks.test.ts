--- conflicted
+++ resolved
@@ -96,35 +96,6 @@
     'payment_method_automatically_updated.json',
     'payment_method_detached.json',
     'payment_method_updated.json',
-<<<<<<< HEAD
-    'charge_dispute_closed',
-    'charge_dispute_created',
-    'charge_dispute_funds_reinstated',
-    'charge_dispute_funds_withdrawn',
-    'charge_dispute_updated',
-    'plan_created',
-    'plan_deleted',
-    'plan_updated',
-    'payment_intent_amount_capturable_updated',
-    'payment_intent_canceled',
-    'payment_intent_created',
-    'payment_intent_partially_funded',
-    'payment_intent_payment_failed',
-    'payment_intent_processing',
-    'payment_intent_requires_action',
-    'payment_intent_succeeded',
-    'credit_note_created',
-    'credit_note_updated',
-    'credit_note_voided',
-    'early_fraud_warning_created',
-    'early_fraud_warning_updated',
-    'review_closed',
-    'review_opened',
-    'refund_created',
-    'refund_failed',
-    'refund_updated',
-    'active_entitlement_summary_updated',
-=======
     'charge_dispute_closed.json',
     'charge_dispute_created.json',
     'charge_dispute_funds_reinstated.json',
@@ -151,6 +122,7 @@
     'refund_failed.json',
     'refund_updated.json',
     'checkout_session_completed.json',
+    'active_entitlement_summary_updated.json',
   ])('event %s is upserted', async (jsonFile) => {
     const eventBody = await import(`./stripe/${jsonFile}`).then(({ default: myData }) => myData)
     // Update the event body created timestamp to be the current time
@@ -201,7 +173,6 @@
     'refund_created.json',
     'refund_failed.json',
     'refund_updated.json',
->>>>>>> 7f448ed2
   ])('process event %s', async (jsonFile) => {
     const eventBody = await import(`./stripe/${jsonFile}`).then(({ default: myData }) => myData)
     const signature = createHmac('sha256', stripeWebhookSecret)
